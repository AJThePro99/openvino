// Copyright (C) 2018-2025 Intel Corporation
// SPDX-License-Identifier: Apache-2.0
//

#pragma once

#include <onnx/onnx_pb.h>

namespace ov {
namespace frontend {
namespace onnx {
namespace transform {

using ::ONNX_NAMESPACE::ModelProto;

static const std::vector<std::string> onnx_functions_to_expand = {"AffineGrid",
                                                                  "Bernoulli",
                                                                  "CenterCropPad",
<<<<<<< HEAD
                                                                  "NegativeLogLikelihoodLoss"};
=======
                                                                  "SoftmaxCrossEntropyLoss"};
>>>>>>> 045a193a

/// \brief Replace nodes with expanded body of ONNX functions
///
/// Some ONNX operators are specified as functions, which can be expanded to
/// a subgraph or more primitive operations. This functions modifies the ONNX
/// model by replacing operations of types listed in onnx_functions_to_expand
/// with their expanded subgraphs.
///
/// \param model_proto Protobuf message with ONNX model to transform.
void expand_onnx_functions(ModelProto& model_proto);

static const std::vector<std::string> legacy_ops_to_fixup = {"DeformableConv2D",
                                                             "DetectionOutput",
                                                             "ExperimentalDetectronDetectionOutput",
                                                             "ExperimentalDetectronGenerateProposalsSingleImage",
                                                             "ExperimentalDetectronGroupNorm",
                                                             "ExperimentalDetectronPriorGridGenerator",
                                                             "ExperimentalDetectronROIFeatureExtractor",
                                                             "ExperimentalDetectronTopKROIs",
                                                             "FakeQuantize",
                                                             "GenerateProposals",
                                                             "GroupNorm",
                                                             "Normalize",
                                                             "PriorBox",
                                                             "PriorBoxClustered",
                                                             "Swish"};

/// \brief Add support for models with custom operators mistakenly registered in
///        "ai.onnx" domain.
///
/// Some legacy models use custom operators (listed in legacy_ops_to_fixup vector) which
/// were registered in the default ONNX domain. This function updates nodes with these
/// operations to use OPENVINO_ONNX_DOMAIN in order to process them correctly
/// in the OpenVINO ONNX Frontend.
///
/// \param model_proto Protobuf message with ONNX model to transform.
void fixup_legacy_operators(ModelProto& model_proto);

}  // namespace transform
}  // namespace onnx
}  // namespace frontend
}  // namespace ov<|MERGE_RESOLUTION|>--- conflicted
+++ resolved
@@ -15,12 +15,7 @@
 
 static const std::vector<std::string> onnx_functions_to_expand = {"AffineGrid",
                                                                   "Bernoulli",
-                                                                  "CenterCropPad",
-<<<<<<< HEAD
-                                                                  "NegativeLogLikelihoodLoss"};
-=======
-                                                                  "SoftmaxCrossEntropyLoss"};
->>>>>>> 045a193a
+                                                                  "CenterCropPad"};
 
 /// \brief Replace nodes with expanded body of ONNX functions
 ///
